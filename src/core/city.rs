--- conflicted
+++ resolved
@@ -99,16 +99,6 @@
 
     fn visibility_enable_system(
         mut commands: Commands,
-<<<<<<< HEAD
-        mut active_cities: Query<(Entity, &mut Visibility), With<ActiveCity>>,
-        settings: Res<Settings>,
-    ) {
-        let (city_entity, mut visibility) = active_cities.single_mut();
-        visibility.is_visible = true;
-        commands.entity(city_entity).with_children(|parent| {
-            parent.spawn(OrbitCameraBundle::new(settings.video.render_graph_name()));
-        });
-=======
         mut active_cities: Query<(Entity, &mut Visibility), Added<ActiveCity>>,
         settings: Res<Settings>,
     ) {
@@ -118,7 +108,6 @@
                 parent.spawn(OrbitCameraBundle::new(settings.video.render_graph_name()));
             });
         }
->>>>>>> 72e57b07
     }
 
     fn visibility_disable_system(
