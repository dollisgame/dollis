use bevy::{prelude::*, render::camera::CameraRenderGraph};
<<<<<<< HEAD
=======
use bevy_hikari::prelude::*;
>>>>>>> 72e57b07
use iyes_loopless::prelude::IntoConditionalSystem;

use super::settings::{Settings, SettingsApply};

pub(super) struct VideoPlugin;

impl Plugin for VideoPlugin {
    fn build(&self, app: &mut App) {
<<<<<<< HEAD
        app.add_system(Self::toggle_path_tracing_system.run_on_event::<SettingsApply>());
=======
        app.add_startup_system(Self::init_path_tracing_system)
            .add_system(Self::toggle_path_tracing_system.run_on_event::<SettingsApply>());
>>>>>>> 72e57b07
    }
}

impl VideoPlugin {
<<<<<<< HEAD
    fn toggle_path_tracing_system(
        settings: Res<Settings>,
        mut render_graphs: Query<&mut CameraRenderGraph>,
    ) {
        for mut render_graph in &mut render_graphs {
            render_graph.set(settings.video.render_graph_name());
=======
    fn init_path_tracing_system(
        settings: Res<Settings>,
        mut hikari_settings: ResMut<HikariUniversalSettings>,
    ) {
        hikari_settings.build_mesh_acceleration_structure = settings.video.path_tracing;
        hikari_settings.build_instance_acceleration_structure = settings.video.path_tracing;
    }

    fn toggle_path_tracing_system(
        settings: Res<Settings>,
        mut hikari_settings: ResMut<HikariUniversalSettings>,
        mut render_graphs: Query<&mut CameraRenderGraph>,
    ) {
        for mut render_graph in &mut render_graphs {
            render_graph.set(settings.video.render_graph_name());
            hikari_settings.build_mesh_acceleration_structure = settings.video.path_tracing;
            hikari_settings.build_instance_acceleration_structure = settings.video.path_tracing;
>>>>>>> 72e57b07
        }
    }
}<|MERGE_RESOLUTION|>--- conflicted
+++ resolved
@@ -1,8 +1,5 @@
 use bevy::{prelude::*, render::camera::CameraRenderGraph};
-<<<<<<< HEAD
-=======
 use bevy_hikari::prelude::*;
->>>>>>> 72e57b07
 use iyes_loopless::prelude::IntoConditionalSystem;
 
 use super::settings::{Settings, SettingsApply};
@@ -11,24 +8,12 @@
 
 impl Plugin for VideoPlugin {
     fn build(&self, app: &mut App) {
-<<<<<<< HEAD
-        app.add_system(Self::toggle_path_tracing_system.run_on_event::<SettingsApply>());
-=======
         app.add_startup_system(Self::init_path_tracing_system)
             .add_system(Self::toggle_path_tracing_system.run_on_event::<SettingsApply>());
->>>>>>> 72e57b07
     }
 }
 
 impl VideoPlugin {
-<<<<<<< HEAD
-    fn toggle_path_tracing_system(
-        settings: Res<Settings>,
-        mut render_graphs: Query<&mut CameraRenderGraph>,
-    ) {
-        for mut render_graph in &mut render_graphs {
-            render_graph.set(settings.video.render_graph_name());
-=======
     fn init_path_tracing_system(
         settings: Res<Settings>,
         mut hikari_settings: ResMut<HikariUniversalSettings>,
@@ -46,7 +31,6 @@
             render_graph.set(settings.video.render_graph_name());
             hikari_settings.build_mesh_acceleration_structure = settings.video.path_tracing;
             hikari_settings.build_instance_acceleration_structure = settings.video.path_tracing;
->>>>>>> 72e57b07
         }
     }
 }